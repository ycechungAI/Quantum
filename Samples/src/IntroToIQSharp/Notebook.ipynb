--- conflicted
+++ resolved
@@ -132,11 +132,7 @@
    "cell_type": "markdown",
    "metadata": {},
    "source": [
-<<<<<<< HEAD
-    "They can also use all [Q# standard library](https://docs.microsoft.com/qsharp/api/qsharp) operations defined in other namespaces by importing the namespace using the `open` statement. For example, to use [`PI`](https://docs.microsoft.com/qsharp/api/qsharp/microsoft.quantum.math.pi) you would need to open the `Microsoft.Quantum.Math` namespace; optionally you can call the operation providing its fully qualified name, for example:\n",
-=======
     "They can also use all [Q# standard library](https://docs.microsoft.com/qsharp/api/) operations defined in other namespaces by importing the namespace using the `open` statement. For example, to use [`PI`](https://docs.microsoft.com/qsharp/api/prelude/microsoft.quantum.math.pi) you would need to open the ` Microsoft.Quantum.Math` namespace; optionally you can call the operation providing its fully qualified name, for example:\n",
->>>>>>> ffb74184
     " "
    ]
   },
@@ -365,42 +361,6 @@
      "text": [
       "Prepared |-⟩\n",
       "Prepared |+⟩\n",
-<<<<<<< HEAD
-      "Prepared |-⟩\n",
-      "# wave function for qubits with ids (least to most significant): 0;1;2;3;4\n",
-      "∣ 0❭:\t 0.176777 +  0.000000 i\t == \t*                    [ 0.031250 ]     --- [  0.00000 rad ]\n",
-      "∣ 1❭:\t 0.176777 +  0.000000 i\t == \t*                    [ 0.031250 ]     --- [  0.00000 rad ]\n",
-      "∣ 2❭:\t-0.176777 +  0.000000 i\t == \t*                    [ 0.031250 ] ---     [  3.14159 rad ]\n",
-      "∣ 3❭:\t-0.176777 +  0.000000 i\t == \t*                    [ 0.031250 ] ---     [  3.14159 rad ]\n",
-      "∣ 4❭:\t-0.176777 +  0.000000 i\t == \t*                    [ 0.031250 ] ---     [  3.14159 rad ]\n",
-      "∣ 5❭:\t-0.176777 +  0.000000 i\t == \t*                    [ 0.031250 ] ---     [  3.14159 rad ]\n",
-      "∣ 6❭:\t 0.176777 +  0.000000 i\t == \t*                    [ 0.031250 ]     --- [  0.00000 rad ]\n",
-      "∣ 7❭:\t 0.176777 +  0.000000 i\t == \t*                    [ 0.031250 ]     --- [  0.00000 rad ]\n",
-      "∣ 8❭:\t 0.176777 +  0.000000 i\t == \t*                    [ 0.031250 ]     --- [  0.00000 rad ]\n",
-      "∣ 9❭:\t 0.176777 +  0.000000 i\t == \t*                    [ 0.031250 ]     --- [  0.00000 rad ]\n",
-      "∣10❭:\t-0.176777 +  0.000000 i\t == \t*                    [ 0.031250 ] ---     [  3.14159 rad ]\n",
-      "∣11❭:\t-0.176777 +  0.000000 i\t == \t*                    [ 0.031250 ] ---     [  3.14159 rad ]\n",
-      "∣12❭:\t-0.176777 +  0.000000 i\t == \t*                    [ 0.031250 ] ---     [  3.14159 rad ]\n",
-      "∣13❭:\t-0.176777 +  0.000000 i\t == \t*                    [ 0.031250 ] ---     [  3.14159 rad ]\n",
-      "∣14❭:\t 0.176777 +  0.000000 i\t == \t*                    [ 0.031250 ]     --- [  0.00000 rad ]\n",
-      "∣15❭:\t 0.176777 +  0.000000 i\t == \t*                    [ 0.031250 ]     --- [  0.00000 rad ]\n",
-      "∣16❭:\t-0.176777 +  0.000000 i\t == \t*                    [ 0.031250 ] ---     [  3.14159 rad ]\n",
-      "∣17❭:\t-0.176777 +  0.000000 i\t == \t*                    [ 0.031250 ] ---     [  3.14159 rad ]\n",
-      "∣18❭:\t 0.176777 +  0.000000 i\t == \t*                    [ 0.031250 ]     --- [  0.00000 rad ]\n",
-      "∣19❭:\t 0.176777 +  0.000000 i\t == \t*                    [ 0.031250 ]     --- [  0.00000 rad ]\n",
-      "∣20❭:\t 0.176777 +  0.000000 i\t == \t*                    [ 0.031250 ]     --- [  0.00000 rad ]\n",
-      "∣21❭:\t 0.176777 +  0.000000 i\t == \t*                    [ 0.031250 ]     --- [  0.00000 rad ]\n",
-      "∣22❭:\t-0.176777 +  0.000000 i\t == \t*                    [ 0.031250 ] ---     [  3.14159 rad ]\n",
-      "∣23❭:\t-0.176777 +  0.000000 i\t == \t*                    [ 0.031250 ] ---     [  3.14159 rad ]\n",
-      "∣24❭:\t-0.176777 +  0.000000 i\t == \t*                    [ 0.031250 ] ---     [  3.14159 rad ]\n",
-      "∣25❭:\t-0.176777 +  0.000000 i\t == \t*                    [ 0.031250 ] ---     [  3.14159 rad ]\n",
-      "∣26❭:\t 0.176777 +  0.000000 i\t == \t*                    [ 0.031250 ]     --- [  0.00000 rad ]\n",
-      "∣27❭:\t 0.176777 +  0.000000 i\t == \t*                    [ 0.031250 ]     --- [  0.00000 rad ]\n",
-      "∣28❭:\t 0.176777 +  0.000000 i\t == \t*                    [ 0.031250 ]     --- [  0.00000 rad ]\n",
-      "∣29❭:\t 0.176777 +  0.000000 i\t == \t*                    [ 0.031250 ]     --- [  0.00000 rad ]\n",
-      "∣30❭:\t-0.176777 +  0.000000 i\t == \t*                    [ 0.031250 ] ---     [  3.14159 rad ]\n",
-      "∣31❭:\t-0.176777 +  0.000000 i\t == \t*                    [ 0.031250 ] ---     [  3.14159 rad ]\n"
-=======
       "Prepared |+⟩\n",
       "Prepared |-⟩\n",
       "Prepared |+⟩\n",
@@ -437,7 +397,6 @@
       "∣29❭:\t 0.176777 +  0.000000 i\t == \t*                    [ 0.031250 ]     --- [  0.00000 rad ]\n",
       "∣30❭:\t-0.176777 +  0.000000 i\t == \t*                    [ 0.031250 ] ---     [  3.14159 rad ]\n",
       "∣31❭:\t 0.176777 +  0.000000 i\t == \t*                    [ 0.031250 ]     --- [  0.00000 rad ]\n"
->>>>>>> ffb74184
      ]
     },
     {
@@ -687,15 +646,9 @@
    "outputs": [
     {
      "data": {
-<<<<<<< HEAD
-      "application/json": "{\"name\":\"PrepareRandomMessage\",\"kind\":1,\"source\":\"/workspaces/Quantum/Samples/src/IntroToIQSharp/obj/__snippets__.dll\",\"documentation\":\" # Summary\\n Randomly prepares the qubit into |+⟩ or |-⟩\"}",
-      "text/html": [
-       "<h4><i class=\"fa fas fa-terminal\"></i> PrepareRandomMessage <a href=\"/workspaces/Quantum/Samples/src/IntroToIQSharp/obj/__snippets__.dll\"><i class=\"fa fas fa-code\"></i></a></h4><h1>Summary</h1>\n",
-=======
       "application/json": "{\"name\":\"PrepareRandomMessage\",\"kind\":1,\"source\":\"C:/snippet:946fabf7-a284-4ac2-9f9c-761694557107\",\"documentation\":\" # Summary\\n Randomly prepares the qubit into |+⟩ or |-⟩\"}",
       "text/html": [
        "<h4><i class=\"fa fas fa-terminal\"></i> PrepareRandomMessage <a href=\"C:/snippet:946fabf7-a284-4ac2-9f9c-761694557107\"><i class=\"fa fas fa-code\"></i></a></h4><h1>Summary</h1>\n",
->>>>>>> ffb74184
        "<p>Randomly prepares the qubit into |+⟩ or |-⟩</p>\n"
       ],
       "text/plain": [
@@ -767,21 +720,12 @@
    "outputs": [
     {
      "data": {
-<<<<<<< HEAD
-      "application/json": "[\"Microsoft.Quantum.Standard::0.8.1906.2007-beta\",\"Microsoft.Quantum.Chemistry::0.8.1906.2007-beta\"]",
-      "text/html": [
-       "<ul><li>Microsoft.Quantum.Standard::0.8.1906.2007-beta</li><li>Microsoft.Quantum.Chemistry::0.8.1906.2007-beta</li></ul>"
-      ],
-      "text/plain": [
-       "Microsoft.Quantum.Standard::0.8.1906.2007-beta, Microsoft.Quantum.Chemistry::0.8.1906.2007-beta"
-=======
       "application/json": "[\"Microsoft.Quantum.Standard::0.7.1905.3109\",\"Microsoft.Quantum.Chemistry::0.7.1905.3109\"]",
       "text/html": [
        "<ul><li>Microsoft.Quantum.Standard::0.7.1905.3109</li><li>Microsoft.Quantum.Chemistry::0.7.1905.3109</li></ul>"
       ],
       "text/plain": [
        "Microsoft.Quantum.Standard::0.7.1905.3109, Microsoft.Quantum.Chemistry::0.7.1905.3109"
->>>>>>> ffb74184
       ]
      },
      "execution_count": 18,
@@ -816,7 +760,6 @@
    "outputs": [
     {
      "data": {
-<<<<<<< HEAD
       "application/json": "{\"rows\":[{\"@type\":\"@tuple\",\"Item1\":\"iqsharp\",\"Item2\":\"0.8.1906.2007\"},{\"@type\":\"@tuple\",\"Item1\":\"Jupyter Core\",\"Item2\":\"1.1.14623.0\"}]}",
       "text/html": [
        "<table><thead><tr><th>Component</th><th>Version</th></tr></thead><tbody><tr><td>iqsharp</td><td>0.8.1906.2007</td></tr><tr><td>Jupyter Core</td><td>1.1.14623.0</td></tr></tbody></table>"
@@ -826,17 +769,6 @@
        "------------ -------------\n",
        "iqsharp      0.8.1906.2007\n",
        "Jupyter Core 1.1.14623.0\n"
-=======
-      "application/json": "{\"rows\":[{\"@type\":\"@tuple\",\"Item1\":\"iqsharp\",\"Item2\":\"0.7.1905.3109\"},{\"@type\":\"@tuple\",\"Item1\":\"Jupyter Core\",\"Item2\":\"1.1.14623.0\"}]}",
-      "text/html": [
-       "<table><thead><tr><th>Component</th><th>Version</th></tr></thead><tbody><tr><td>iqsharp</td><td>0.7.1905.3109</td></tr><tr><td>Jupyter Core</td><td>1.1.14623.0</td></tr></tbody></table>"
-      ],
-      "text/plain": [
-       "Component    Version\r\n",
-       "------------ -------------\r\n",
-       "iqsharp      0.7.1905.3109\r\n",
-       "Jupyter Core 1.1.14623.0\r\n"
->>>>>>> ffb74184
       ]
      },
      "metadata": {},
