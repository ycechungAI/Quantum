<<<<<<< HEAD
﻿<Project Sdk="Microsoft.NET.Sdk">
=======
﻿<Project Sdk="Microsoft.Quantum.Sdk/0.13.20102604">
>>>>>>> a21bea59

  <PropertyGroup>
    <OutputType>Exe</OutputType>
    <TargetFramework>netcoreapp3.1</TargetFramework>
  </PropertyGroup>

  <ItemGroup>
<<<<<<< HEAD
    <PackageReference Include="Microsoft.Quantum.Chemistry" Version="0.12.20100504" />
    <ProjectReference Include="..\HydrogenSimulation\HydrogenSimulation.csproj" />
=======
    <PackageReference Include="Microsoft.Quantum.Chemistry" Version="0.13.20102604" />
>>>>>>> a21bea59
  </ItemGroup>

</Project><|MERGE_RESOLUTION|>--- conflicted
+++ resolved
@@ -1,8 +1,4 @@
-<<<<<<< HEAD
 ﻿<Project Sdk="Microsoft.NET.Sdk">
-=======
-﻿<Project Sdk="Microsoft.Quantum.Sdk/0.13.20102604">
->>>>>>> a21bea59
 
   <PropertyGroup>
     <OutputType>Exe</OutputType>
@@ -10,12 +6,8 @@
   </PropertyGroup>
 
   <ItemGroup>
-<<<<<<< HEAD
-    <PackageReference Include="Microsoft.Quantum.Chemistry" Version="0.12.20100504" />
+    <PackageReference Include="Microsoft.Quantum.Chemistry" Version="0.13.20102604" />
     <ProjectReference Include="..\HydrogenSimulation\HydrogenSimulation.csproj" />
-=======
-    <PackageReference Include="Microsoft.Quantum.Chemistry" Version="0.13.20102604" />
->>>>>>> a21bea59
   </ItemGroup>
 
 </Project>