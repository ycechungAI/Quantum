--- conflicted
+++ resolved
@@ -4,12 +4,7 @@
   </PropertyGroup>
 
   <ItemGroup>
-<<<<<<< HEAD
-    <PackageReference Include="Microsoft.Quantum.Simulators" Version="0.13.20111102-beta" />
-    <PackageReference Include="Microsoft.Quantum.Standard" Version="0.13.20111102-beta" />
-=======
     <PackageReference Include="Microsoft.Quantum.Simulators" Version="0.13.20111201-beta" />
     <PackageReference Include="Microsoft.Quantum.Standard" Version="0.13.20111201-beta" />
->>>>>>> c3695813
   </ItemGroup>
 </Project>